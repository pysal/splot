from collections import defaultdict, OrderedDict, namedtuple
import math
import os
import cPickle
import copy

import numpy as np
import pysal as ps
from pysal.weights.util import get_ids

import random

from analysis import NetworkG, NetworkK, NetworkF
import util

class Network:

    """
    A class to store two representations of a network extracted from a polyline shapefile.

    (1) A spatial retpresentation, stored in self.edges.  The spatial
        representation is used to generate edge lengths and used for snapping
        points to the network.

    (2) A graph representation, stored in self.graphedges.  The graph
        representation is used to generate adjacency measures as the
        connectivity of a street is a function of the number of
        intersections with other other streets and not the sinuiosity.

        The logic behind extraction is that an intersection must have
        neighbor cardinality >= 3, while a segment of an edge will have neighbor
        cardinality of 2.  The former are of interest, while the latter are
        considered artifacts of the digitization process.

    Performance Ideas:
    These are just, if needed ideas as I get this coded.
    (1) Edges are stored sorted.  Use skip-lists to speed iteration.
    """

    def __init__(self, in_shp=None):
        if in_shp:
            self.in_shp = in_shp

            self.adjacencylist = defaultdict(list)
            self.nodes = {}
            self.edge_lengths = {}
            self.edges = []

            self.pointpatterns = {}

            self.extractnetwork()
            self.node_coords = dict((value, key) for key, value in self.nodes.iteritems())

            #This is a spatial representation of the network.
            self.edges = sorted(self.edges)

            #Extract the graph
            self.extractgraph()

            self.node_list = sorted(self.nodes.values())

    def extractnetwork(self):
        """
        Using the same logic as the high efficiency areal unit weights creation
        extract the network from the edges / vertices.
        """
        nodecount = 0
        edgetpl = namedtuple('Edge', ['source', 'destination'])
        shps = ps.open(self.in_shp)
        for shp in shps:
            vertices = shp.vertices
            for i, v in enumerate(vertices[:-1]):
                try:
                    vid = self.nodes[v]
                except:
                    self.nodes[v] = vid = nodecount
                    nodecount += 1
                try:
                    nvid = self.nodes[vertices[i+1]]
                except:
                    self.nodes[vertices[i+1]] = nvid = nodecount
                    nodecount += 1

                self.adjacencylist[vid].append(nvid)
                self.adjacencylist[nvid].append(vid)

                #Sort the edges so that mono-directional keys can be stored.
                edgenodes = sorted([vid, nvid])
                edge = tuple(edgenodes)
                self.edges.append(edge)
                length = util.compute_length(v, vertices[i+1])
                self.edge_lengths[edge] = length

    def extractgraph(self):
        """
        Extract a graph representation of a network
        """
        self.graphedges = []
        self.edge_to_graph = {}
        self.graph_lengths = {}

        #Find all nodes with cardinality 2
        segment_nodes = []
        for k, v in self.adjacencylist.iteritems():
            #len(v) == 1 #cul-de-sac
            #len(v) == 2 #bridge segment
            #len(v) > 2 #intersection
            if len(v) == 2:
                segment_nodes.append(k)

        #Start with a copy of the spatial representation and iteratively
        # remove edges deemed to be segments
        self.graphedges = copy.deepcopy(self.edges)
        self.graph_lengths = copy.deepcopy(self.edge_lengths)
        self.graph_to_edges = {}  #Mapping all the edges contained within a single graph represented edge

        bridges = []
        for s in segment_nodes:
            bridge = [s]
            neighbors = self.yieldneighbor(s, segment_nodes, bridge)
            while neighbors:
                cnode = neighbors.pop()
                segment_nodes.remove(cnode)
                bridge.append(cnode)
                newneighbors = self.yieldneighbor(cnode, segment_nodes, bridge)
                neighbors += newneighbors
            bridges.append(bridge)

        for bridge in bridges:
            if len(bridge) == 1:
                n = self.adjacencylist[bridge[0]]
                newedge = tuple(sorted([n[0], n[1]]))
                #Identify the edges to be removed
                e1 = tuple(sorted([bridge[0], n[0]]))
                e2 = tuple(sorted([bridge[0], n[1]]))
                #Remove from the graph
                self.graphedges.remove(e1)
                self.graphedges.remove(e2)
                #Remove from the edge lengths
                length_e1 = self.edge_lengths[e1]
                length_e2 = self.edge_lengths[e2]
                self.graph_lengths.pop(e1, None)
                self.graph_lengths.pop(e2, None)
                self.graph_lengths[newedge] = length_e1 + length_e2
                #Update the pointers
                self.graph_to_edges[e1] = newedge
                self.graph_to_edges[e2] = newedge
            else:
                cumulative_length = 0
                startend = {}
                redundant = set([])
                for b in bridge:
                    for n in self.adjacencylist[b]:
                        if n not in bridge:
                            startend[b] = n
                        else:
                            redundant.add(tuple(sorted([b,n])))

                newedge = tuple(sorted(startend.values()))
                for k, v in startend.iteritems():
                    redundant.add(tuple(sorted([k,v])))

                for r in redundant:
                    self.graphedges.remove(r)
                    cumulative_length += self.edge_lengths[r]
                    self.graph_lengths.pop(r, None)
                    self.graph_to_edges[r] = newedge
                self.graph_lengths[newedge] = cumulative_length

            self.graphedges.append(newedge)
        self.graphedges = sorted(self.graphedges)

    def yieldneighbor(self, node, segment_nodes, bridge):
        n = []
        for i in self.adjacencylist[node]:
            if i in segment_nodes and i not in bridge:
                n.append(i)
        return n

    def contiguityweights(self, graph=True, weightings=None):
        """
        Create a contiguity based W object

        Parameters
        -----------
        graph           boolean
                        controls whether the W is generated using the spatial
                        representation or the graph representation (default True)
        weightings      dict of lists of weightings for each edge
        """

        self.wtype = 'Contiguity'
        neighbors = {}
        neighbors = OrderedDict()

        if graph:
            edges = self.graphedges
        else:
            edges = self.edges

        if weightings:
            weights = {}
        else:
            weights = None

        for key in edges:
            neighbors[key] = []
            if weightings:
                weights[key] = []

            for neigh in edges:
                if key == neigh:
                    continue
                if key[0] == neigh[0] or key[0] == neigh[1] or key[1] == neigh[0] or key[1] == neigh[1]:
                    neighbors[key].append(neigh)
                    if weightings:
                        weights[key].append(weightings[neigh])
                #TODO: Add a break condition - everything is sorted, so we know when we have stepped beyond a possible neighbor.
                #if key[1] > neigh[1]:  #NOT THIS
                    #break

        self.w = ps.weights.W(neighbors, weights=weights)

    def distancebandweights(self, threshold):
        """
        Create distance based weights
        """
        self.wtype='Distance: {}'.format(threshold)
        try:
            hasattr(self.alldistances)
        except:
            self.node_distance_matrix()

        neighbor_query = np.where(self.distancematrix < threshold)
        neighbors = defaultdict(list)
        for i, n in enumerate(neighbor_query[0]):
            neigh = neighbor_query[1][i]
            if n != neigh:
                neighbors[n].append(neighbor_query[1][i])

        self.w = ps.weights.W(neighbors)

    def snapobservations(self, shapefile, name, idvariable=None, attribute=None):
        """
        Snap a point pattern shapefile to a network shapefile.

        Parameters
        ----------
        shapefile   str The PATH to the shapefile
        name        str Name to be assigned to the point dataset
        idvariable  str Column name to be used as ID variable
        attribute   bool Defines whether attributes should be extracted
        """

        self.pointpatterns[name] = PointPattern(shapefile, idvariable=idvariable, attribute=attribute)
        self.snap_to_edge(self.pointpatterns[name])

    def compute_distance_to_nodes(self, x, y, edge):
        """
        Given an observation on a network edge, return the distance to the two
        nodes that bound that end.

        Parameters
        ----------
        network      obj    PySAL network object
        x            float  x-coordinate of the snapped point
        y            float  y-coordiante of the snapped point
        edge         tuple  (node0, node1) representation of the network edge

        Returns
        --------
        d1          float  the distance to node0, always the node with the lesser id
        d2          float  the distance to node1, always the node with the greater id
        """

        d1 = util.compute_length((x,y), self.node_coords[edge[0]])
        d2 = util.compute_length((x,y), self.node_coords[edge[1]])
        return d1, d2

    def snap_to_edge(self, pointpattern):
        """
        Snap point observations to network edges.

        Parameters
        -----------
        pointpattern  obj PySAL Point Pattern Object

        Returns
        obs_to_edge   dict with edge as key and list of points as value
        edge_to_obs   dict with point id as key and edge tuple as value
        dist_to_node  dict with edge as key and tuple of distances to nodes as value
        """

        obs_to_edge = {}
        dist_to_node = {}

        pointpattern.snapped_coordinates = {}

        for pt_index, point in pointpattern.points.iteritems():
            x0 = point['coordinates'][0]
            y0 = point['coordinates'][1]

            d = {}
            vectors = {}
            c = 0

            #Components of this for loop can be pre computed and cached, like denom to distance =
            for edge in self.edges:
                xi = self.node_coords[edge[0]][0]
                yi = self.node_coords[edge[0]][1]
                xi1 = self.node_coords[edge[1]][0]
                yi1 = self.node_coords[edge[1]][1]

                num = ((yi1 - yi)*(x0-xi)-(xi1-xi)*(y0-yi))
                denom = ((yi1-yi)**2 + (xi1-xi)**2)
                k = num / denom
                distance = abs(num) / math.sqrt(((yi1-yi)**2 + (xi1-xi)**2))
                vectors[c] = (xi, xi1, yi, yi1,k,edge)
                d[distance] = c
                c += 1

            min_dist = SortedEdges(sorted(d.items()))

            for dist, vector_id in min_dist.iteritems():
                value = vectors[vector_id]
                xi = value[0]
                xi1 = value[1]
                yi = value[2]
                yi1 = value[3]
                k = value[4]
                edge = value[5]

                #Okabe Method
                x = x0 - k * (yi1 - yi)
                y = y0 + k * (xi1 - xi)

                #Compute the distance from the new point to the nodes
                d1, d2 = self.compute_distance_to_nodes(x, y, edge)

                if xi <= x <= xi1 or xi1 <= x <= xi and yi <= y <= yi1 or yi1 <=y <= yi:
                    #print "{} intersections edge {} at {}".format(pt_index, edge, (x,y))
                    #We are assuming undirected - this should never be true.
                    if edge not in obs_to_edge.keys():
                        obs_to_edge[edge] = {pt_index: (x,y)}
                    else:
                        obs_to_edge[edge][pt_index] =  (x,y)
                    dist_to_node[pt_index] = {edge[0]:d1, edge[1]:d2}
                    pointpattern.snapped_coordinates[pt_index] = (x,y)

                    break
                else:
                    #either pi or pi+1 are the nearest point on that edge.
                    #If this point is closer than the next distance, we can break, the
                    # observation intersects the node with the shorter
                    # distance.
                    pi = (xi, yi)
                    pi1 = (xi1, yi1)
                    p0 = (x0,y0)
                    #Maybe this call to ps.cg should go as well - as per the call in the class above
                    dist_pi = ps.cg.standalone.get_points_dist(p0, pi)
                    dist_pi1 = ps.cg.standalone.get_points_dist(p0, pi1)

                    if dist_pi < dist_pi1:
                        node_dist = dist_pi
                        (x,y) = pi
                    else:
                        node_dist = dist_pi1
                        (x,y) = pi1

                    d1, d2 = self.compute_distance_to_nodes(x, y, edge)

                    if node_dist < min_dist.next_key(dist):
                        if edge not in obs_to_edge.keys():
                            obs_to_edge[edge] = {pt_index: (x, y)}
                        else:
                            obs_to_edge[edge][pt_index] =  (x, y)
                        dist_to_node[pt_index] = {edge[0]:d1, edge[1]:d2}
                        pointpattern.snapped_coordinates[pt_index] = (x,y)
                        break


        obs_to_node = defaultdict(list)
        for k, v in obs_to_edge.iteritems():
            keys = v.keys()
            obs_to_node[k[0]] = keys
            obs_to_node[k[1]] = keys

        edge_to_obs = {}
        pointpattern.obs_to_edge = obs_to_edge
        pointpattern.dist_to_node = dist_to_node
        pointpattern.obs_to_node = obs_to_node

    def count_per_edge(self, obs_on_network, graph=True):
        """
        Snaps observations to the nearest edge and then counts
            the number of observations per edge.

        Parameters
        ----------
        obs_on_network: dict of observations on the network
            {(edge): {pt_id: (coords)}} or {edge: [(coord), (coord), (coord)]}
        Returns
        -------
        counts: dict {(edge):count}
        """
        counts = {}
        if graph:
            for key, observations in obs_on_network.iteritems():
                cnt = len(observations)
                if key in self.graph_to_edges.keys():
                    key = self.graph_to_edges[key]
                try:
                    counts[key] += cnt
                except:
                    counts[key] = cnt
        else:
            for key in obs_on_network.iterkeys():
                counts[key] = len(obs_on_network[key])
        return counts

    def _newpoint_coords(self, edge, distance):
        x1 = self.node_coords[edge[0]][0]
        y1 = self.node_coords[edge[0]][1]
        x2 = self.node_coords[edge[1]][0]
        y2 = self.node_coords[edge[1]][1]
        m = (y2 - y1) / (x2 - x1)
        b1 = y1 - m * (x1)
        if x1 > x2:
            x0 = x1 - distance / math.sqrt(1 + m**2)
        elif x1 < x2:
            x0 = x1 + distance / math.sqrt(1 + m**2)
        y0 = m * (x0 - x1) + y1
        return x0, y0

    def simulate_observations(self, count, distribution='uniform'):
        """
        Generates simulated points

        Parameters
        ----------
        count: integer number of points to create

        distribution: distribution of random points

        Returns
        -------
        random_pts: dict with {(edge):[(x,y), (x1, y1), ... , (xn,yn)]}
        """
        simpts = SimulatedPointPattern()

        #Cumulative Network Length
        edges = []
        lengths = np.zeros(len(self.edge_lengths))
        for i, key in enumerate(self.edge_lengths.iterkeys()):
            edges.append(key)
            lengths[i] = self.edge_lengths[key]
        stops = np.cumsum(lengths)
        totallength = stops[-1]

        if distribution is 'uniform':
            nrandompts = np.random.uniform(0, totallength, size=(count,))
        elif distribution is 'poisson':
            nrandompts = np.random.uniform(0, totallength, size=(np.random.poisson(count),))

        for i, r in enumerate(nrandompts):
            idx = np.where(r < stops)[0][0]
            assignment_edge = edges[idx]
            distance_from_start = stops[idx] - r
            #Populate the coordinates dict
            x0, y0 = self._newpoint_coords(assignment_edge, distance_from_start)
            simpts.snapped_coordinates[i] = (x0, y0)
            simpts.obs_to_node[assignment_edge[0]].append(i)
            simpts.obs_to_node[assignment_edge[1]].append(i)

            #Populate the distance to node
            simpts.dist_to_node[i] = {assignment_edge[0] : distance_from_start,
                    assignment_edge[1] : self.edge_lengths[edges[idx]] - distance_from_start}

            simpts.points = simpts.snapped_coordinates

        return simpts

    def enum_links_node(self, v0):
        links = []
        neighbornodes =  self.adjacencylist[v0]
        for n in neighbornodes:
            links.append(tuple(sorted([n, v0])))
        return links

    def node_distance_matrix(self):
        self.alldistances = {}
        nnodes = len(self.node_list)
        self.distancematrix = np.empty((nnodes, nnodes))
        for node in self.node_list:
            distance, pred = util.dijkstra(self, self.edge_lengths, node, n=float('inf'))
            pred = np.array(pred)
            tree = util.generatetree(pred)
            cumdist = util.cumulativedistances(np.array(distance), tree)
            self.alldistances[node] = (distance, tree)
            self.distancematrix[node] = distance

    def nearestneighbordistances(self, sourcepattern, destpattern=None):
        """
        Compute the interpattern nearest neighbor distances or the intrapattern
        nearest neight distances between a source pattern and a destination pattern.

        Parameters
        ----------
        sourcepattern   str The key of a point pattern snapped to the network.

        destpattern      str (Optional) The key of a point pattern snapped to the network.

        Returns
        -------
        nearest         ndarray (n,2) With column[:,0] containing the id of the nearest
                        neighbor and column [:,1] containing the distance.
        """

        if not sourcepattern in self.pointpatterns.keys():
            print "Key Error: Available point patterns are {}".format(self.pointpatterns.key())
            return

        try:
            hasattr(self.alldistances)
        except:
            self.node_distance_matrix()
        print sourcepattern
        pt_indices = self.pointpatterns[sourcepattern].points.keys()
        dist_to_node = self.pointpatterns[sourcepattern].dist_to_node
        nearest = np.zeros((len(pt_indices), 2), dtype=np.float32)
        nearest[:,1] = np.inf

        if destpattern == None:
            destpattern = sourcepattern
        obs_to_node = self.pointpatterns[destpattern].obs_to_node

        searchpts = copy.deepcopy(pt_indices)


        searchnodes = {}
        for s in searchpts:
            e1, e2 = dist_to_node[s].keys()
            searchnodes[s] = (e1, e2)

        for p1 in pt_indices:
            #Get the source nodes and dist to source nodes
            source1, source2 = searchnodes[p1]
            sdist1, sdist2 = dist_to_node[p1].values()

            searchpts.remove(p1)
            for p2 in searchpts:
                dest1, dest2 = searchnodes[p2]
                ddist1, ddist2 = dist_to_node[p2].values()
                source1_to_dest1 = sdist1 + self.alldistances[source1][0][dest1] + ddist1
                source1_to_dest2 = sdist1 + self.alldistances[source1][0][dest2] + ddist2
                source2_to_dest1 = sdist2 + self.alldistances[source2][0][dest1] + ddist1
                source2_to_dest2 = sdist2 + self.alldistances[source2][0][dest2] + ddist2


                if source1_to_dest1 < nearest[p1, 1]:
                    nearest[p1, 0] = p2
                    nearest[p1, 1] = source1_to_dest1
                if source1_to_dest1 < nearest[p2, 1]:
                    nearest[p2, 0] = p1
                    nearest[p2, 1] = source1_to_dest1

                if source1_to_dest2 < nearest[p1, 1]:
                    nearest[p1, 0] = p2
                    nearest[p1, 1] = source1_to_dest2
                if source1_to_dest1 < nearest[p2, 1]:
                    nearest[p2, 0] = p1
                    nearest[p2, 1] = source1_to_dest2

                if source2_to_dest1 < nearest[p1, 1]:
                    nearest[p1, 0] = p2
                    nearest[p1, 1] = source2_to_dest1
                if source2_to_dest1 < nearest[p2, 1]:
                    nearest[p2, 0] = p1
                    nearest[p2, 1] = source2_to_dest1

                if source2_to_dest2 < nearest[p1, 1]:
                    nearest[p1, 0] = p2
                    nearest[p1, 1] = source2_to_dest2
                if source2_to_dest2 < nearest[p2, 1]:
                    nearest[p2, 0] = p1
                    nearest[p2, 1] = source2_to_dest2

        return nearest

<<<<<<< HEAD
    def allneighbordistances(self, sourcepattern, destpattern=None):
=======

    def allNeighborDistances(self, sourcepattern, destpattern=None):
>>>>>>> ed759ab1
        """
        Compute the distance between all observations points and either
         (a) all other observation points within the same set or
         (b) all other observation points from another set

        Parameters
        ----------
        sourcepattern   str The key of a point pattern snapped to the network.
        destpatter      str (Optional) The key of a point pattern snapped to the network.

        Returns
        -------
        nearest         ndarray (n,2) With column[:,0] containing the id of the nearest
                        neighbor and column [:,1] containing the distance.
        """

        try:
            hasattr(self.alldistances)
        except:
            self.node_distance_matrix()

        src_indices = sourcepattern.points.keys()
        nsource_pts = len(src_indices)
        dist_to_node = sourcepattern.dist_to_node
        if destpattern == None:
            destpattern = sourcepattern
        dest_indices = destpattern.points.keys()
        ndest_pts = len(dest_indices)

        searchpts = copy.deepcopy(dest_indices)
        nearest  = np.empty((nsource_pts, ndest_pts))
        nearest[:] = np.inf

        searchnodes = {}
        for s in searchpts:
            e1, e2 = dist_to_node[s].keys()
            searchnodes[s] = (e1, e2)

        for p1 in src_indices:
            #Get the source nodes and dist to source nodes
            source1, source2 = searchnodes[p1]
            sdist1, sdist2 = dist_to_node[p1].values()

            searchpts.remove(p1)
            for p2 in searchpts:
                dest1, dest2 = searchnodes[p2]
                ddist1, ddist2 = dist_to_node[p2].values()
                source1_to_dest1 = sdist1 + self.alldistances[source1][0][dest1] + ddist1
                source1_to_dest2 = sdist1 + self.alldistances[source1][0][dest2] + ddist2
                source2_to_dest1 = sdist2 + self.alldistances[source2][0][dest1] + ddist1
                source2_to_dest2 = sdist2 + self.alldistances[source2][0][dest2] + ddist2

                p1row = nearest[p1]
                p1col = nearest[:,p1]
                p2row = nearest[p2]
                p2col = nearest[:,p2]

                if source1_to_dest1 < nearest[p1, p2]:
                    nearest[p1, p2] = source1_to_dest1
                if source1_to_dest1 < nearest[p2, p1]:
                    nearest[p2, p1] = source1_to_dest1

                if source1_to_dest2 < nearest[p1, p2]:
                    nearest[p1, p2] = source1_to_dest2
                if source1_to_dest1 < nearest[p2, p1]:
                    nearest[p2, p1] = source1_to_dest2

                if source2_to_dest1 < nearest[p1, p2]:
                    nearest[p1, p2] = source2_to_dest1
                if source2_to_dest1 < nearest[p2, p1]:
                    nearest[p2, p2] = source2_to_dest1

                if source2_to_dest2 < nearest[p1, p2]:
                    nearest[p1, p2] = source2_to_dest2
                if source2_to_dest2 < nearest[p2, p1]:
                    nearest[p2, p1] = source2_to_dest2
        np.fill_diagonal(nearest, np.nan)
        return nearest

<<<<<<< HEAD
    def NetworkF(self, pointpattern, nsteps=10, permutations=99,
                 threshold=0.2, distribution='uniform',
                 lowerbound=None, upperbound=None):

        return NetworkF(self, pointpattern, nsteps=nsteps,
                        permutations=permutations,threshold=threshold,
                        distribution=distribution,lowerbound=lowerbound,
                        upperbound=upperbound)

    def NetworkG(self, pointpattern, nsteps=10, permutations=99,
                 threshold=0.5, distribution='uniform',
                 lowerbound=None, upperbound=None):
        """
        Computes a network constrained G-Function

        Parameters
        ----------
        pointpattern    object A pysal point pattern object snapped to the network.
        nsteps          int The number of steps at which the count of nearest neighbors is computer
        permutations    int The number of permutations to perform (default 99)
        threshold       float The level at which significance is computed.  0.5 would be 97.5% and 2.5%
        distribution    str The distirbution from which random points are sampled: uniform or poisson
        lowerbound      float The lower bound at which the G-function is computed.
                            Defaults to the min nearest neighbor distance from the observed point pattern.
        upperbound      float The upper bound at which the G-function is computed.
                            Defaults to the maximum pbserved nearest neighbor distance.

        Returns
        --------
        NetworkG    object A NetworkG class object
        """

        return NetworkG(self, pointpattern, nsteps=nsteps,
                        permutations=permutations,threshold=threshold,
                        distribution=distribution,lowerbound=lowerbound,
                        upperbound=upperbound)

    def NetworkK(self, pointpattern, nsteps=10, permutations=99,
                 threshold=0.5, distribution='uniform',
                 lowerbound=None, upperbound=None):
        """
        Computes a network constrained G-Function

        Parameters
        ----------
        pointpattern    object A pysal point pattern object snapped to the network.
        nsteps          int The number of steps at which the count of nearest neighbors is computer
        permutations    int The number of permutations to perform (default 99)
        threshold       float The level at which significance is computed.  0.5 would be 97.5% and 2.5%
        distribution    str The distirbution from which random points are sampled: uniform or poisson
        lowerbound      float The lower bound at which the G-function is computed.
                            Defaults to the min nearest neighbor distance from the observed point pattern.
        upperbound      float The upper bound at which the G-function is computed.
                            Defaults to the maximum pbserved nearest neighbor distance.

        Returns
        -------
        NetworkK        object A network K class object
        """
        return NetworkK(self, pointpattern, nsteps=nsteps,
                        permutations=permutations,threshold=threshold,
                        distribution=distribution,lowerbound=lowerbound,
                        upperbound=upperbound)

    def segment_edges(self, distance=None, count=None):
        """
        Segment all of the edges in the network at either
        a fixed distance or a fixed number of segments.

        Parameters
        -----------
        distance : float The distance at which edges are split
        count : int Count of the number of desired segments per edge
        """

        sn = Network()
        sn.adjacencylist = copy.deepcopy(self.adjacencylist)
        sn.edge_lengths = copy.deepcopy(self.edge_lengths)
        sn.edges = copy.deepcopy(self.edges)
        sn.node_coords = copy.deepcopy(self.node_coords)
        sn.node_list = copy.deepcopy(self.node_list)
        sn.nodes = copy.deepcopy(self.nodes)
        sn.pointpatterns = copy.deepcopy(self.pointpatterns)
        sn.in_shp = self.in_shp

        current_node_id = max(self.nodes.values())

        newedges = []
        removeedges = []
        for e in self.edges:
            length = self.edge_lengths[e]
            if count != None:
                interval = length / float(count)
            elif distance != None:
                interval = distance

            totallength = 0
            currentstart = startnode = e[0]
            endnode = e[1]

            #If the edge will be segmented, remove the
            # current edge from the adjacency list
            if interval < length:
                sn.adjacencylist[e[0]].remove(e[1])
                sn.adjacencylist[e[1]].remove(e[0])
                sn.edge_lengths.pop(e, None)
                removeedges.append(e)

            while totallength < length:
                currentstop = current_node_id
                if totallength + interval > length:
                    currentstop = endnode
                    interval = length - totallength
                    totallength = length
                else:
                    current_node_id += 1
                    currentstop = current_node_id
                    totallength += interval

                    #Compute the new node coordinate
                    newx, newy = self._newpoint_coords(e, totallength)

                    #Update node_list
                    if currentstop not in sn.node_list:
                        sn.node_list.append(currentstop)

                    #Update nodes and node_coords
                    sn.node_coords[currentstop] = newx, newy
                    sn.nodes[(newx, newy)] = currentstop

                #Add the new edge to the edge dict
                #Iterating over this, so we need to add after iterating
                newedges.append((currentstart, currentstop))

                #Update the adjacencylist
                sn.adjacencylist[currentstart].append(currentstop)
                sn.adjacencylist[currentstop].append(currentstart)

                #Modify edge_lengths
                sn.edge_lengths[(currentstart, currentstop)] = interval


                #Increment the start to the stop
                currentstart = currentstop
        for i in removeedges:
            sn.edges.remove(i)
        sn.edges += newedges

        #Update the point pattern snapping
        for instance in sn.pointpatterns.itervalues():
            sn.snap_to_edge(instance)

        return sn

    def savenetwork(self, filename):
        """
        Save a network to disk.

        Parameters
        ----------
        filename    str The filename where the network should be saved.
                    This should be a full PATH or the file is saved
                    whereever this method is called from.

        """
        with open(filename, 'wb') as networkout:
            cPickle.dump(self, networkout, protocol=2)


    @staticmethod
    def loadnetwork(filename):
        with open(filename, 'rb') as networkin:
            self = cPickle.load(networkin)

        return self
=======

    def allNeighborDistances1(self, sourcepattern, destpattern=None):
        """
        Compute the shortest distance between all observations points and either
         (a) all other observation points within the same set or
         (b) all other observation points from another set

        Parameters
        ----------
        sourcepattern   str The key of a point pattern snapped to the network.

        destpattern     str (Optional) The key of a point pattern snapped to the network.

        Returns
        -------
        nearest         ndarray (n,2) With column[:,0] containing the id of the nearest
                        neighbor and column [:,1] containing the distance.
        """

        try:
            hasattr(self.alldistances)
        except:
            self.node_distance_matrix()

        src_indices = sourcepattern.points.keys()
        nsource_pts = len(src_indices)
        dist_to_node = sourcepattern.dist_to_node
        if destpattern == None:
            destpattern = sourcepattern
        dest_indices = destpattern.points.keys()
        ndest_pts = len(dest_indices)

        searchpts = copy.deepcopy(dest_indices)
        nearest  = np.empty((nsource_pts, ndest_pts))
        nearest[:] = np.inf

        searchnodes = {}
        for s in searchpts:
            e1, e2 = dist_to_node[s].keys()
            searchnodes[s] = (e1, e2)

        for p1 in src_indices:
            #Get the source nodes and dist to source nodes
            source1, source2 = searchnodes[p1]
            # distance from node1 to p, distance from node2 to p
            sdist1, sdist2 = dist_to_node[p1].values()
            sdist = sdist1, sdist2

            searchpts.remove(p1)
            for p2 in searchpts:
                dest1, dest2 = searchnodes[p2]
                ddist1, ddist2 = dist_to_node[p2].values()
                d11 = self.alldistances[source1][0][dest1]
                d21 = self.alldistances[source2][0][dest1]
                d12 = self.alldistances[source1][0][dest2]
                d22 = self.alldistances[source2][0][dest2]
                
                # find shortest distance from path passing through each of two origin nodes
                # to first destination node
                sd_1 = d11 + sdist1
                sd_21 = d21 + sdist2
                if sd_1 > sd_21:
                    sd_1 = sd_21
                # now add point to node one distance on destination edge
                len_1 = sd_1 + ddist1


                # repeat but now for paths entering at second node of second edge
                sd_2 = d12 + sdist1
                sd_22 = d22 + sdist2
                b = 0
                if sd_2 > sd_22:
                    sd_2 = sd_22
                    b = 1
                len_2 = sd_2 + ddist2

                # now find shortest length path between the point 1 on edge 1 and
                # point 2 on edge 2, and assign
                sp_12 = len_1
                if len_1 > len_2:
                    sp_12 = len_2
                nearest[p1, p2] =  sp_12
                nearest[p2, p1] = sp_12
                #print p1,p2, sp_12
        np.fill_diagonal(nearest, np.nan)
        return nearest
>>>>>>> ed759ab1

class PointPattern():
    def __init__(self, shapefile, idvariable=None, attribute=False):
        self.points = {}
        self.npoints = 0

        if idvariable:
            ids = get_ids(shapefile, idvariable)
        else:
            ids = None

        pts = ps.open(shapefile)

        #Get attributes if requested
        if attribute == True:
            dbname = os.path.splitext(shapefile)[0] + '.dbf'
            db = ps.open(dbname)
        else:
            db = None

        for i, pt in enumerate(pts):
            if ids and db:
                self.points[ids[i]] = {'coordinates':pt, 'properties':db[i]}
            elif ids and not db:
                self.points[ids[i]] = {'coordinates':pt, 'properties':None}
            elif not ids and db:
                self.points[i] = {'coordinates':pt, 'properties':db[i]}
            else:
                self.points[i] = {'coordinates':pt, 'properties':None}

        pts.close()
        if db:
            db.close()
        self.npoints = len(self.points.keys())


class SimulatedPointPattern():
    """
    Struct style class to mirror the Point Pattern Class.

    If the PointPattern class has methods, it might make sense to
    make this a child of that class.
    """
    def __init__(self):
        self.npoints = 0
        self.obs_to_edge = {}
        self.obs_to_node = defaultdict(list)
        self.dist_to_node = {}
        self.snapped_coordinates = {}


class SortedEdges(OrderedDict):
    def next_key(self, key):
        next = self._OrderedDict__map[key][1]
        if next is self._OrderedDict__root:
            raise ValueError("{!r} is the last key.".format(key))
        return next[2]
    def first_key(self):
        for key in self: return key
        raise ValueError("No sorted edges remain.")<|MERGE_RESOLUTION|>--- conflicted
+++ resolved
@@ -499,6 +499,92 @@
             self.alldistances[node] = (distance, tree)
             self.distancematrix[node] = distance
 
+ def allNeighborDistances(self, sourcepattern, destpattern=None):
+        """
+        Compute the shortest distance between all observations points and either
+         (a) all other observation points within the same set or
+         (b) all other observation points from another set
+
+        Parameters
+        ----------
+        sourcepattern   str The key of a point pattern snapped to the network.
+
+        destpattern     str (Optional) The key of a point pattern snapped to the network.
+
+        Returns
+        -------
+        nearest         ndarray (n,2) With column[:,0] containing the id of the nearest
+                        neighbor and column [:,1] containing the distance.
+        """
+
+        try:
+            hasattr(self.alldistances)
+        except:
+            self.node_distance_matrix()
+
+        src_indices = sourcepattern.points.keys()
+        nsource_pts = len(src_indices)
+        dist_to_node = sourcepattern.dist_to_node
+        if destpattern == None:
+            destpattern = sourcepattern
+        dest_indices = destpattern.points.keys()
+        ndest_pts = len(dest_indices)
+
+        searchpts = copy.deepcopy(dest_indices)
+        nearest  = np.empty((nsource_pts, ndest_pts))
+        nearest[:] = np.inf
+
+        searchnodes = {}
+        for s in searchpts:
+            e1, e2 = dist_to_node[s].keys()
+            searchnodes[s] = (e1, e2)
+
+        for p1 in src_indices:
+            #Get the source nodes and dist to source nodes
+            source1, source2 = searchnodes[p1]
+            # distance from node1 to p, distance from node2 to p
+            sdist1, sdist2 = dist_to_node[p1].values()
+            sdist = sdist1, sdist2
+
+            searchpts.remove(p1)
+            for p2 in searchpts:
+                dest1, dest2 = searchnodes[p2]
+                ddist1, ddist2 = dist_to_node[p2].values()
+                d11 = self.alldistances[source1][0][dest1]
+                d21 = self.alldistances[source2][0][dest1]
+                d12 = self.alldistances[source1][0][dest2]
+                d22 = self.alldistances[source2][0][dest2]
+
+                # find shortest distance from path passing through each of two origin nodes
+                # to first destination node
+                sd_1 = d11 + sdist1
+                sd_21 = d21 + sdist2
+                if sd_1 > sd_21:
+                    sd_1 = sd_21
+                # now add point to node one distance on destination edge
+                len_1 = sd_1 + ddist1
+
+
+                # repeat but now for paths entering at second node of second edge
+                sd_2 = d12 + sdist1
+                sd_22 = d22 + sdist2
+                b = 0
+                if sd_2 > sd_22:
+                    sd_2 = sd_22
+                    b = 1
+                len_2 = sd_2 + ddist2
+
+                # now find shortest length path between the point 1 on edge 1 and
+                # point 2 on edge 2, and assign
+                sp_12 = len_1
+                if len_1 > len_2:
+                    sp_12 = len_2
+                nearest[p1, p2] =  sp_12
+                nearest[p2, p1] = sp_12
+                #print p1,p2, sp_12
+        np.fill_diagonal(nearest, np.nan)
+        return nearest
+
     def nearestneighbordistances(self, sourcepattern, destpattern=None):
         """
         Compute the interpattern nearest neighbor distances or the intrapattern
@@ -587,93 +673,9 @@
 
         return nearest
 
-<<<<<<< HEAD
-    def allneighbordistances(self, sourcepattern, destpattern=None):
-=======
-
-    def allNeighborDistances(self, sourcepattern, destpattern=None):
->>>>>>> ed759ab1
-        """
-        Compute the distance between all observations points and either
-         (a) all other observation points within the same set or
-         (b) all other observation points from another set
-
-        Parameters
-        ----------
-        sourcepattern   str The key of a point pattern snapped to the network.
-        destpatter      str (Optional) The key of a point pattern snapped to the network.
-
-        Returns
-        -------
-        nearest         ndarray (n,2) With column[:,0] containing the id of the nearest
-                        neighbor and column [:,1] containing the distance.
-        """
-
-        try:
-            hasattr(self.alldistances)
-        except:
-            self.node_distance_matrix()
-
-        src_indices = sourcepattern.points.keys()
-        nsource_pts = len(src_indices)
-        dist_to_node = sourcepattern.dist_to_node
-        if destpattern == None:
-            destpattern = sourcepattern
-        dest_indices = destpattern.points.keys()
-        ndest_pts = len(dest_indices)
-
-        searchpts = copy.deepcopy(dest_indices)
-        nearest  = np.empty((nsource_pts, ndest_pts))
-        nearest[:] = np.inf
-
-        searchnodes = {}
-        for s in searchpts:
-            e1, e2 = dist_to_node[s].keys()
-            searchnodes[s] = (e1, e2)
-
-        for p1 in src_indices:
-            #Get the source nodes and dist to source nodes
-            source1, source2 = searchnodes[p1]
-            sdist1, sdist2 = dist_to_node[p1].values()
-
-            searchpts.remove(p1)
-            for p2 in searchpts:
-                dest1, dest2 = searchnodes[p2]
-                ddist1, ddist2 = dist_to_node[p2].values()
-                source1_to_dest1 = sdist1 + self.alldistances[source1][0][dest1] + ddist1
-                source1_to_dest2 = sdist1 + self.alldistances[source1][0][dest2] + ddist2
-                source2_to_dest1 = sdist2 + self.alldistances[source2][0][dest1] + ddist1
-                source2_to_dest2 = sdist2 + self.alldistances[source2][0][dest2] + ddist2
-
-                p1row = nearest[p1]
-                p1col = nearest[:,p1]
-                p2row = nearest[p2]
-                p2col = nearest[:,p2]
-
-                if source1_to_dest1 < nearest[p1, p2]:
-                    nearest[p1, p2] = source1_to_dest1
-                if source1_to_dest1 < nearest[p2, p1]:
-                    nearest[p2, p1] = source1_to_dest1
-
-                if source1_to_dest2 < nearest[p1, p2]:
-                    nearest[p1, p2] = source1_to_dest2
-                if source1_to_dest1 < nearest[p2, p1]:
-                    nearest[p2, p1] = source1_to_dest2
-
-                if source2_to_dest1 < nearest[p1, p2]:
-                    nearest[p1, p2] = source2_to_dest1
-                if source2_to_dest1 < nearest[p2, p1]:
-                    nearest[p2, p2] = source2_to_dest1
-
-                if source2_to_dest2 < nearest[p1, p2]:
-                    nearest[p1, p2] = source2_to_dest2
-                if source2_to_dest2 < nearest[p2, p1]:
-                    nearest[p2, p1] = source2_to_dest2
-        np.fill_diagonal(nearest, np.nan)
-        return nearest
-
-<<<<<<< HEAD
-    def NetworkF(self, pointpattern, nsteps=10, permutations=99,
+
+
+        def NetworkF(self, pointpattern, nsteps=10, permutations=99,
                  threshold=0.2, distribution='uniform',
                  lowerbound=None, upperbound=None):
 
@@ -848,94 +850,7 @@
             self = cPickle.load(networkin)
 
         return self
-=======
-
-    def allNeighborDistances1(self, sourcepattern, destpattern=None):
-        """
-        Compute the shortest distance between all observations points and either
-         (a) all other observation points within the same set or
-         (b) all other observation points from another set
-
-        Parameters
-        ----------
-        sourcepattern   str The key of a point pattern snapped to the network.
-
-        destpattern     str (Optional) The key of a point pattern snapped to the network.
-
-        Returns
-        -------
-        nearest         ndarray (n,2) With column[:,0] containing the id of the nearest
-                        neighbor and column [:,1] containing the distance.
-        """
-
-        try:
-            hasattr(self.alldistances)
-        except:
-            self.node_distance_matrix()
-
-        src_indices = sourcepattern.points.keys()
-        nsource_pts = len(src_indices)
-        dist_to_node = sourcepattern.dist_to_node
-        if destpattern == None:
-            destpattern = sourcepattern
-        dest_indices = destpattern.points.keys()
-        ndest_pts = len(dest_indices)
-
-        searchpts = copy.deepcopy(dest_indices)
-        nearest  = np.empty((nsource_pts, ndest_pts))
-        nearest[:] = np.inf
-
-        searchnodes = {}
-        for s in searchpts:
-            e1, e2 = dist_to_node[s].keys()
-            searchnodes[s] = (e1, e2)
-
-        for p1 in src_indices:
-            #Get the source nodes and dist to source nodes
-            source1, source2 = searchnodes[p1]
-            # distance from node1 to p, distance from node2 to p
-            sdist1, sdist2 = dist_to_node[p1].values()
-            sdist = sdist1, sdist2
-
-            searchpts.remove(p1)
-            for p2 in searchpts:
-                dest1, dest2 = searchnodes[p2]
-                ddist1, ddist2 = dist_to_node[p2].values()
-                d11 = self.alldistances[source1][0][dest1]
-                d21 = self.alldistances[source2][0][dest1]
-                d12 = self.alldistances[source1][0][dest2]
-                d22 = self.alldistances[source2][0][dest2]
-                
-                # find shortest distance from path passing through each of two origin nodes
-                # to first destination node
-                sd_1 = d11 + sdist1
-                sd_21 = d21 + sdist2
-                if sd_1 > sd_21:
-                    sd_1 = sd_21
-                # now add point to node one distance on destination edge
-                len_1 = sd_1 + ddist1
-
-
-                # repeat but now for paths entering at second node of second edge
-                sd_2 = d12 + sdist1
-                sd_22 = d22 + sdist2
-                b = 0
-                if sd_2 > sd_22:
-                    sd_2 = sd_22
-                    b = 1
-                len_2 = sd_2 + ddist2
-
-                # now find shortest length path between the point 1 on edge 1 and
-                # point 2 on edge 2, and assign
-                sp_12 = len_1
-                if len_1 > len_2:
-                    sp_12 = len_2
-                nearest[p1, p2] =  sp_12
-                nearest[p2, p1] = sp_12
-                #print p1,p2, sp_12
-        np.fill_diagonal(nearest, np.nan)
-        return nearest
->>>>>>> ed759ab1
+
 
 class PointPattern():
     def __init__(self, shapefile, idvariable=None, attribute=False):
