--- conflicted
+++ resolved
@@ -622,37 +622,4 @@
 
     # return results
     modknox_result = {'stat': stat, 'pvalue': pvalue}
-<<<<<<< HEAD
-    return modknox_result
-
-if __name__ == '__main__':
-
-    np.random.seed(100)
-
-    path = pysal.examples.get_path("burkitt")
-
-    events = SpaceTimeEvents(path, 'T')
-    result = knox(events, delta=20, tau=5, permutations=99, debug=False)
-    print(result['stat'], "%2.2f" % result['pvalue'])
-    print("==================")
-
-    np.random.seed(100)
-    events = SpaceTimeEvents(path, 'T', infer_timestamp=True)
-    result = knox(events, delta=20, tau=5, permutations=99, debug=False)
-    print(result['stat'],  "%2.2f" % result['pvalue'])
-    print("==================")
-
-    np.random.seed(100)
-    events = SpaceTimeEvents(path, 'DATE', infer_timestamp=True)
-    result = knox(events, delta=20, tau=5, permutations=99, debug=False)
-    print(result['stat'],  "%2.2f" % result['pvalue'])
-    print("==================")
-
-    np.random.seed(100)
-    events = SpaceTimeEvents(path, 'T')
-    result = knox(events, delta=20, tau=5, permutations=99, debug=False)
-    print(result['stat'], "%2.2f" % result['pvalue'])
-    print("==================")
-=======
-    return modknox_result
->>>>>>> fcb8c6f4
+    return modknox_result