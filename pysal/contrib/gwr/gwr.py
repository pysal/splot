--- conflicted
+++ resolved
@@ -61,7 +61,6 @@
         self.n = USER.check_arrays(y, X)
         USER.check_y(y, self.n)
         self.y = y
-<<<<<<< HEAD
         self.X = USER.check_constant(X)
         self.family = family
         self.k = self.X.shape[1]
@@ -759,60 +758,3 @@
                 else:
                     dev += -2.0 * np.log(self.predy[i])
         return dev
-
->>>>>>> gwr_glm_fams
-=======
-        self.n = y.shape[0]
-        self.p = X.shape[-1]
-        self.X = X
-        self.W = W
-        self.vm = NotImplementedError
-        self.betas = []
-        self.yhats = []
-        
-        for i in range(self.n):
-            Wuv = np.diag(self.W[i])
-            xtw = np.dot(self.X.T, Wuv)
-            xtwx = np.dot(xtw, self.X)
-            xtwx_inv = la.inv(xtwx)
-            xtwx_inv_xtw = np.dot(xtwx_inv, xtw)
-            beta_hats = np.dot(xtwx_inv_xtw, self.y)
-            self.betas.append(beta_hats.T)
-            yhat = np.dot(self.X[i,:], beta_hats)
-            self.yhats.append(yhat[0])
-        self.betas = np.array(self.betas).flatten()
-        self.yhats = np.array(self.yhats).reshape(self.y.shape)
-            
-        self.SSE = np.sum((self.y - self.yhats)**2)
-        self.MSE = self.SSE / float(self.n)
-        self.SST = np.sum((self.y - np.mean(self.y))**2)
-        self.SSR = self.SST - self.SSE
-        self.R2 = self.SSR/self.SST
-        
-        self.MSR = self.SSR / self.p
-        self.MST = self.SST / (self.n - self.p - 1)
-        f_stat = self.MSR/self.MST
-        self.f_stat = (f_stat, st.f.sf(f_stat, self.p-1, self.n-k))
-        
-    def __repr__(self):
-        return "This is a GWR model"
-
-
-if __name__ == "__main__":
-    data = ps.open(ps.examples.get_path('columbus.dbf'))
-    W_rook = ps.open(ps.examples.get_path('columbus.gal'))
-    W_kernel = ps.kernelW_from_shapefile(
-                ps.examples.get_path('columbus.shp'),
-                3, function='gaussian', diagonal=True)
-    W_kernel_floatdiag = ps.kernelW_from_shapefile(
-                ps.examples.get_path('columbus.shp'),
-                3, function='gaussian', diagonal=False) 
-   
-    y = data.by_col_array(['HOVAL'])
-    X1, X2 = data.by_col_array(['INC']), data.by_col_array(['CRIME'])
-
-    X = np.hstack((X1,X2))
-
-    mod1 = BaseGWR(y,X,W_kernel)
-    mod2 = BaseGWR(y,X,W_kernel_floatdiag)
->>>>>>> da4c3b09
