#Main GWR classes

#Offset does not yet do anyhting and needs to be implemented

__author__ = "Taylor Oshan Tayoshan@gmail.com"

import numpy as np
import numpy.linalg as la
from scipy.stats import t
from kernels import *
from diagnostics import get_AIC, get_AICc, get_BIC
import pysal.spreg.user_output as USER
from pysal.contrib.glm.family import Gaussian, Binomial, Poisson
from pysal.contrib.glm.glm import GLM, GLMResults
from pysal.contrib.glm.iwls import iwls
from pysal.contrib.glm.utils import cache_readonly

fk = {'gaussian': fix_gauss, 'bisquare': fix_bisquare, 'exponential': fix_exp}
ak = {'gaussian': adapt_gauss, 'bisquare': adapt_bisquare, 'exponential': adapt_exp}

class GWR(GLM):
    """
    Geographically weighted regression. Can currently estimate Gaussian,
    Poisson, and logistic models(built on a GLM framework). GWR object prepares
    model input. Fit method performs estimation and returns a GWRResults object.

    Parameters
    ----------
        coords        : array-like
                        n*2, collection of n sets of (x,y) coordinates of
                        observatons; also used as calibration locations is
                        'points' is set to None

        y             : array
                        n*1, dependent variable

        X             : array
                        n*k, independent variable, exlcuding the constant

        points        : array-like
                        n*2, collection of n sets of (x,y) coordinates used for
                        calibration locations; default is set to None, which
                        uses every observation as a calibration point 

        bw            : scalar
                        bandwidth value consisting of either a distance or N
                        nearest neighbors; user specified or obtained using
                        Sel_BW 

        family        : family object
                        underlying probability model; provides
                        distribution-specific calculations

        offset        : array 
                        n*1, the offset variable at the ith location. For Poisson model
                        this term is often the size of the population at risk or
                        the expected size of the outcome in spatial epidemiology
                        Default is None where Ni becomes 1.0 for all locations;
                        only for Poisson models

        sigma2_v1     : boolean
                        specify sigma squared, True to use n as denominator;
                        default is False which uses n-k

        kernel        : string
                        type of kernel function used to weight observations;
                        available options:
                        'gaussian'
                        'bisquare'
                        'exponential'

        fixed         : boolean
                        True for distance based kernel function and  False for
                        adaptive (nearest neighbor) kernel function (default)

        constant      : boolean
                        True to include intercept (default) in model and False to exclude
                        intercept.

    Attributes
    ----------
        coords        : array-like
                        n*2, collection of n sets of (x,y) coordinates used for
                        calibration locations

        y             : array
                        n*1, dependent variable

        X             : array
                        n*k, independent variable, exlcuding the constant

        bw            : scalar
                        bandwidth value consisting of either a distance or N
                        nearest neighbors; user specified or obtained using
                        Sel_BW 

        family        : family object
                        underlying probability model; provides
                        distribution-specific calculations

        offset        : array 
                        n*1, the offset variable at the ith location. For Poisson model
                        this term is often the size of the population at risk or
                        the expected size of the outcome in spatial epidemiology
                        Default is None where Ni becomes 1.0 for all locations

        sigma2_v1     : boolean
                        specify sigma squared, True to use n as denominator;
                        default is False which uses n-k

        kernel        : string
                        type of kernel function used to weight observations;
                        available options:
                        'gaussian'
                        'bisquare'
                        'exponential'

        fixed         : boolean
                        True for distance based kernel function and  False for
                        adaptive (nearest neighbor) kernel function (default)

        constant      : boolean
                        True to include intercept (default) in model and False to exclude
                        intercept

        n             : integer
                        number of observations

        k             : integer
                        number of independent variables

        mean_y        : float
                        mean of y

        std_y         : float
                        standard deviation of y

        fit_params    : dict
                        parameters passed into fit method to define estimation
                        routine

        W             : array
                        n*n, spatial weights matrix for weighting all
                        observations from each calibration point
    """
    def __init__(self, coords, y, X, bw, family=Gaussian(), offset=None,
            sigma2_v1=False, kernel='bisquare', fixed=False, constant=True):
        """
        Initialize class
        """
        GLM.__init__(self, y, X, family, constant=constant)
        self.sigma2_v1 = sigma2_v1
        self.bw = bw
        self.kernel = kernel
        self.fixed = fixed
        if offset is None:
        	self.offset = np.ones((self.n, 1))
        else:
            self.offset = offset * 1.0
        self.fit_params = {}
        self.W = self._build_W(fixed, kernel, coords, bw)

    def _build_W(self, fixed, kernel, coords, bw, points=None):
        if points is not None:
        	all_coords = np.vstack([coords, points])
        else: all_coords = coords

        if fixed:
            try:
            	W = fk[kernel](all_coords, bw)
                if points is not None:
                	W = self._shed(W, coords, points, bw, fk[kernel])
            except:
                raise TypeError('Unsupported kernel function  ', kernel)
        else:
         
            W = ak[kernel](all_coords, bw)
                #if points is not None:
                	#W = self._shed(W, coords, points, bw, fk[kernel])
            #except:
                #raise TypeError('Unsupported kernel function  ', kernel)
        
        return W

    def _shed(self, W, coords, points, bw, function):
        W_coords = function(coords, bw)
        W_points = function(points, bw)


    def fit(self, ini_params=None, tol=1.0e-5, max_iter=20, solve='iwls'):
        """
        Method that fits a model with a particular estimation routine.

        Parameters
        ----------

        ini_betas     : array
                        k*1, initial coefficient values, including constant.
                        Default is None, which calculates initial values during
                        estimation
        tol:            float
                        Tolerence for estimation convergence
        max_iter      : integer
                        Maximum number of iterations if convergence not
                        achieved
        solve         : string
                        Technique to solve MLE equations.
                        'iwls' = iteratively (re)weighted least squares (default)
        """
        self.fit_params['ini_params'] = ini_params
        self.fit_params['tol'] = tol
        self.fit_params['max_iter'] = max_iter
        self.fit_params['solve']= solve
        if solve.lower() == 'iwls':
            params = np.zeros((self.n, self.k))
            predy = np.zeros((self.n, 1))
            v = np.zeros((self.n, 1))
            w = np.zeros((self.n, 1))
            z = np.zeros((self.n, self.n))
            S = np.zeros((self.n, self.n))
            R = np.zeros((self.n, self.n))
            CCT = np.zeros((self.n, self.k))
            #f = np.zeros((self.n, self.n))
            p = np.zeros((self.n, 1))
            for i in range(self.n):
                wi = self.W[i].reshape((-1,1))
            	rslt = iwls(self.y, self.X, self.family, self.offset,
            	        ini_params, tol, max_iter, wi=wi)
                params[i,:] = rslt[0].T
                predy[i] = rslt[1][i]
                v[i] = rslt[2][i]
                w[i] = rslt[3][i]
                z[i] = rslt[4].flatten()
                R[i] = np.dot(self.X[i], rslt[5])
                ri = np.dot(self.X[i], rslt[5])
                S[i] = ri*np.reshape(rslt[4].flatten(), (1,-1))
                #dont need unless f is explicitly passed for
                #prediction of non-sampled points
                #cf = rslt[5] - np.dot(rslt[5], f)
                CCT[i] = np.diag(np.dot(rslt[5], rslt[5].T))
            S = S * (1.0/z)
        return GWRResults(self, params, predy, S, CCT, w)

    @cache_readonly
    def df_model(self):
        raise NotImplementedError('Only computed for fitted model in GWRResults')

    @cache_readonly
    def df_resid(self):
        raise NotImplementedError('Only computed for fitted model in GWRResults')

class GWRResults(GLMResults):
    """
    Basic class including common properties for all GWR regression models

    Parameters
    ----------
        model               : GWR object
                            pointer to GWR object with estimation parameters

<<<<<<< HEAD
        betas               : array
                            k*1, estimared coefficients
=======
        params        : array
                        n*k, estimated coefficients
>>>>>>> 8c94ce46

        predy               : array
                              n*1, predicted y values

        w                   : array
                              n*1, final weight used for iteratively re-weighted least
                              sqaures; default is None

        S                   : array
                              n*n, hat matrix

        CCT                 : array
                              n*k, scaled variance-covariance matrix

    Attributes
    ----------
        model               : GWR Object
                              points to GWR object for which parameters have been
                              estimated

<<<<<<< HEAD
        betas               : array
                              n*k, parameter estimates
=======
        params        : array
                        n*k, parameter estimates
>>>>>>> 8c94ce46

        predy               : array
                              n*1, predicted value of y

        y                   : array
                              n*1, dependent variable

        X                   : array
                              n*k, independent variable, including constant

        family              : family object
                              underlying probability model; provides
                              distribution-specific calculations

        n                   : integer
                              number of observations

        k                   : integer
                              number of independent variables

        df_model            : integer
                              model degrees of freedom

        df_resid            : integer
                              residual degrees of freedom

        offset              : array 
                              n*1, the offset variable at the ith location. 
                              For Poisson model this term is often the size of 
                              the population at risk or the expected size of 
                              the outcome in spatial epidemiology; Default is 
                              None where Ni becomes 1.0 for all locations
        
        scale               : float
                              sigma squared used for subsequent computations

        w                   : array
                              n*1, final weights from iteratively re-weighted least
                              sqaures routine

        resid_response      : array
                              n*1, residuals of the repsonse

        resid_ss            : scalar
                              residual sum of sqaures

        W                   : array
                              n*n; spatial weights for each observation from each
                              calibration point
   
        S                   : array
                              n*n, hat matrix

        CCT                 : array
                              n*k, scaled variance-covariance matrix
    
        tr_S                : float
                              trace of S (hat) matrix
    
        tr_STS              : float
                              trace of STS matrix

        tr_SWSTW            : float
                              trace of weighted STS matrix; weights are those output
                              from iteratively weighted least sqaures (not spatial
                              weights)

        y_bar               : array
                              n*1, weighted mean value of y
        
        TSS                 : array
                              n*1, geographically weighted total sum of squares
        
        RSS                 : array
                              n*1, geographically weighted residual sum of squares
        
        localR2             : array
                              n*1, local R square
        
        sigma2_v1           : float
                              sigma squared, use (n-v1) as denominator
        
        sigma2_v1v2         : float
                              sigma squared, use (n-2v1+v2) as denominator
        
        sigma2_ML           : float
                              sigma squared, estimated using ML
        
        std_res             : array
                              n*1, standardised residuals
        
        bse                 : array
                              n*k, standard errors of parameters (betas)
        
        influ               : array
                              n*1, leading diagonal of S matrix
        
        CooksD              : array
                              n*1, Cook's D
        
        tvalues             : array
                              n*k, local t-statistics

        adj_alpha           : array
                              3*1, corrected alpha values to account for multiple
                              hypothesis testing for the 90%, 95%, and 99% confidence
                              levels; tvalues with an absolute value larger than the
                              corrected alpha are considered statistically
                              significant.
        
        deviance            : array
                              n*1, local model deviance for each calibration point

        resid_deviance      : array
                              n*1, local sum of residual deviance for each
                              calibration point

        llf                 : scalar
                              log-likelihood of the full model; see
                              pysal.contrib.glm.family for damily-sepcific
                              log-likelihoods

        pDev                : float
                              local percent of deviation accounted for; analogous to
                              r-squared for GLM's

        mu                  : array
                              n*, flat one dimensional array of predicted mean
                              response value from estimator
        
        fit_params          : dict
                              parameters passed into fit method to define estimation
                              routine
    """
    def __init__(self, model, params, predy, S, CCT, w=None):
        GLMResults.__init__(self, model, params, predy, w)
        self.W = model.W
        self.offset = model.offset
        if w is not None:
            self.w = w
        self.predy = predy
        self.S = S
        self.CCT = self.cov_params(CCT)
        self._cache = {}
    
    @cache_readonly
    def resid_ss(self):
        u = self.resid_response.flatten()
        return np.dot(u, u.T)

    @cache_readonly
    def scale(self):
        if isinstance(self.family, Gaussian):
            if self.model.sigma2_v1:
                scale = self.sigma2_v1
            else:
                scale = self.sigma2_v1v2
        else:
            scale = 1.0
        return scale

    def cov_params(self, cov):
        """
        Returns scaled covariance parameters
        Parameters
        ----------
        cov         : array
                      estimated covariance parameters

        Returns
        -------
        Scaled covariance parameters

        """
        return cov*self.scale
    
    @cache_readonly
    def tr_S(self):
        """
        trace of S (hat) matrix
        """
        return np.trace(self.S*self.w)

    @cache_readonly
    def tr_STS(self):
        """
        trace of STS matrix
        """
        return np.trace(np.dot(self.S.T*self.w,self.S*self.w))

    @cache_readonly
    def y_bar(self):
        """
        weighted mean of y
        """
        off = self.offset.reshape((-1,1))
        arr_ybar = np.zeros(shape=(self.n,1))
        for i in range(self.n):
            w_i= np.reshape(np.array(self.W[i]), (-1, 1))
            sum_yw = np.sum(self.y.reshape((-1,1)) * w_i)
            arr_ybar[i] = 1.0 * sum_yw / np.sum(w_i*off)
        return arr_ybar

    @cache_readonly
    def TSS(self):
        """
        geographically weighted total sum of squares

        Methods: p215, (9.9)
        Fotheringham, A. S., Brunsdon, C., & Charlton, M. (2002).
        Geographically weighted regression: the analysis of spatially varying 
        relationships.

        """
        TSS = np.zeros(shape=(self.n,1))
        for i in range(self.n):
	        TSS[i] = np.sum(np.reshape(np.array(self.W[i]), (-1,1)) *
	                (self.y.reshape((-1,1)) - self.y_bar[i])**2)
        return TSS

    @cache_readonly
    def RSS(self):
        """
        geographically weighted residual sum of squares

        Methods: p215, (9.10)
        Fotheringham, A. S., Brunsdon, C., & Charlton, M. (2002).
        Geographically weighted regression: the analysis of spatially varying 
        relationships.
        """
        resid_response = self.resid_response.reshape((-1,1))
    	RSS = np.zeros(shape=(self.n,1))
        for i in range(self.n):
            RSS[i] = np.sum(np.reshape(np.array(self.W[i]), (-1,1))
	                * resid_response**2)
        return RSS

    @cache_readonly
    def localR2(self):
        """
        local R square

        Methods: p215, (9.8)
        Fotheringham, A. S., Brunsdon, C., & Charlton, M. (2002).
        Geographically weighted regression: the analysis of spatially varying 
        relationships.
        """
        if isinstance(self.family, Gaussian):
            return (self.TSS - self.RSS)/self.TSS
        else:
            raise NotImplementedError('Only applicable to Gaussian')

    @cache_readonly
    def sigma2_v1(self):
        """
        residual variance

        Methods: p214, (9.6),
        Fotheringham, A. S., Brunsdon, C., & Charlton, M. (2002).
        Geographically weighted regression: the analysis of spatially varying 
        relationships.

        only use v1
        """
        return (self.resid_ss/(self.n-self.tr_S))
    
    @cache_readonly
    def sigma2_v1v2(self):
        """
        residual variance

        Methods: p55 (2.16)-(2.18)
        Fotheringham, A. S., Brunsdon, C., & Charlton, M. (2002).
        Geographically weighted regression: the analysis of spatially varying 
        relationships.

        use v1 and v2 #used in GWR4
        """
        if isinstance(self.family, (Poisson, Binomial)):
            return self.resid_ss/(self.n - 2.0*self.tr_S +
	                self.tr_STS) #could be changed to SWSTW - nothing to test against
        else:
            return self.resid_ss/(self.n - 2.0*self.tr_S +
	                self.tr_STS) #could be changed to SWSTW - nothing to test against
    @cache_readonly
    def sigma2_ML(self):
        """
        residual variance

        Methods: maximum likelihood
        """
        return self.resid_ss/self.n

    @cache_readonly
    def std_res(self):
        """
        standardized residuals

        Methods:  p215, (9.7)
        Fotheringham, A. S., Brunsdon, C., & Charlton, M. (2002).
        Geographically weighted regression: the analysis of spatially varying 
        relationships.
        """
        return self.resid_response.reshape((-1,1))/(np.sqrt(self.scale * (1.0 - self.influ)))

    @cache_readonly
    def bse(self):
        """
        standard errors of Betas

        Methods:  p215, (2.15) and (2.21)
        Fotheringham, A. S., Brunsdon, C., & Charlton, M. (2002).
        Geographically weighted regression: the analysis of spatially varying 
        relationships.
        """
        return np.sqrt(self.CCT)

    @cache_readonly
    def influ(self):
        """
        Influence: leading diagonal of S Matrix
        """
        return np.reshape(np.diag(self.S),(-1,1))

    @cache_readonly
    def cooksD(self):
        """
        Influence: leading diagonal of S Matrix

        Methods: p216, (9.11),
        Fotheringham, A. S., Brunsdon, C., & Charlton, M. (2002).
        Geographically weighted regression: the analysis of spatially varying 
        relationships.
        Note: in (9.11), p should be tr(S), that is, the effective number of parameters
        """
        return self.std_res**2 * self.influ / (self.tr_S * (1.0-self.influ))
    
    @cache_readonly
    def deviance(self):
        off = self.offset.reshape((-1,1)).T
        y = self.y
        ybar = self.y_bar
        if isinstance(self.family, Gaussian):
        	raise NotImplementedError('deviance not currently used for Gaussian')
        elif isinstance(self.family, Poisson):
            dev = np.sum(2.0*self.W*(y*np.log(y/(ybar*off))-(y-ybar*off)),axis=1)
        elif isinstance(self.family, Binomial):
            dev = self.family.deviance(self.y, self.y_bar, self.W, axis=1)
        return dev.reshape((-1,1))

    @cache_readonly
    def resid_deviance(self):
        if isinstance(self.family, Gaussian):
        	raise NotImplementedError('deviance not currently used for Gaussian')
        else:
            off = self.offset.reshape((-1,1)).T
            y = self.y
            ybar = self.y_bar
            global_dev_res = ((self.family.resid_dev(self.y, self.mu))**2)
            dev_res = np.repeat(global_dev_res.flatten(),self.n)
            dev_res = dev_res.reshape((self.n, self.n))
            dev_res = np.sum(dev_res * self.W.T, axis=0)
            return dev_res.reshape((-1,1))

    @cache_readonly
    def pDev(self):
        """
        Local percentage of deviance accounted for. Described in the GWR4
        manual. Equivalent to 1 - (deviance/null deviance)
        """
        if isinstance(self.family, Gaussian):
        	raise NotImplementedError('Not implemented for Gaussian')
        else:
            return 1.0 - (self.resid_deviance/self.deviance)

    @cache_readonly
    def adj_alpha(self):
        """
        Corrected alpha (critical) values to account for multiple testing during hypothesis
        testing. Includes corrected value for 90% (.1), 95% (.05), and 99%
        (.01) confidence levels. Correction comes from:

        da Silva, A. R., & Fotheringham, A. S. (2015). The Multiple Testing Issue in 
        Geographically Weighted Regression. Geographical Analysis.

        """
        alpha = np.array([.1, .05, .001])
        pe = (2.0 * self.tr_S) - self.tr_STS
        p = self.k
        return (alpha*p)/pe

    def filter_tvals(self, alpha):
        """
        Utility function to set tvalues with an absolute value smaller than the
        absolute value of the alpha (critical) value to 0

        Parameters
        ----------
        alpha           : scalar
                          critical value to determine which tvalues are
                          associated with statistically significant parameter
                          estimates

        Returns
        -------
        filtered       : array
                          n*k; new set of n tvalues for each of k variables
                          where absolute tvalues less than the absolute value of
                          alpha have been set to 0.
        """
        alpha = np.abs(alpha)/2.0
        n = self.n
        critical = stats.t.ppf(1-critical, n-1)
        subset = (self.tvalues < alpha) & (self.tvalues > -1.0*alpha)
        tvalues = self.tvalues.copy()
        tvalues[subset] = 0
        return tvalues

<<<<<<< HEAD
    @cache_readonly
    def df_model(self):
        return self.n - self.tr_S

    @cache_readonly
    def df_resid(self):
        return self.n - 2.0*self.tr_S + self.tr_STS

    @cache_readonly
    def normalized_cov_params(self):
        raise NotImplementedError('Not implemented for GWR')

    @cache_readonly
    def resid_pearson(self):
        raise NotImplementedError('Not implemented for GWR')

    @cache_readonly
    def resid_working(self):
        raise NotImplementedError('Not implemented for GWR')

    @cache_readonly
    def resid_anscombe(self):
        raise NotImplementedError('Not implemented for GWR')

    @cache_readonly
    def pearson_chi2(self):
        raise NotImplementedError('Not implemented for GWR')

    @cache_readonly
    def null(self):
        raise NotImplementedError('Not implemented for GWR')

    @cache_readonly
    def llnull(self):
        raise NotImplementedError('Not implemented for GWR')

    @cache_readonly
    def null_deviance(self):
        raise NotImplementedError('Not implemented for GWR')
    
    @cache_readonly
    def aic(self):
        return get_AIC(self)

    @cache_readonly
    def aicc(self):
        return get_AICc(self)

    @cache_readonly
    def bic(self):
        return get_BIC(self)

    @cache_readonly
    def D2(self):
        raise NotImplementedError('Not implemented for GWR')

    @cache_readonly
    def adj_D2(self):
        raise NotImplementedError('Not implemented for GWR')

    @cache_readonly
    def pseudoR2(self):
        raise NotImplementedError('Not implemented for GWR')

    @cache_readonly
    def adj_pseudoR2(self):
        raise NotImplementedError('Not implemented for GWR')

    @cache_readonly
    def pvalues(self):
        raise NotImplementedError('Not implemented for GWR')
=======
class FBGWR(GWR):
    """
    Parameters
    ----------
        coords        : array-like
                        n*2, collection of n sets of (x,y) coordinates of
                        observatons; also used as calibration locations is
                        'points' is set to None

        y             : array
                        n*1, dependent variable

        X             : array
                        n*k, independent variable, exlcuding the constant

        points        : array-like
                        n*2, collection of n sets of (x,y) coordinates used for
                        calibration locations; default is set to None, which
                        uses every observation as a calibration point 

        bws           : array-like
                        collection of bandwidth values consisting of either a distance or N
                        nearest neighbors; user specified or obtained using
                        Sel_BW with fb=True. Order of values should the same as
                        the order of columns associated with X
        XB            : array
                        n*k, product of temporary X and params obtained as through-put
                        from the backfitting algorithm used to select flexible
                        bandwidths; product of the Sel_BW class
        err           : array
                        n*1, temporary residuals associated with the predicted values from
                        the backfitting algorithm used to select flexible
                        bandwidths; product of the Sel_BW class

        family        : family object
                        underlying probability model; provides
                        distribution-specific calculations

        offset        : array 
                        n*1, the offset variable at the ith location. For Poisson model
                        this term is often the size of the population at risk or
                        the expected size of the outcome in spatial epidemiology
                        Default is None where Ni becomes 1.0 for all locations

        y_fix         : array 
                        n*1, the fixed intercept value of y; default is None

        sigma2_v1     : boolean
                        specify sigma squared, True to use n as denominator;
                        default is False which uses n-k

        kernel        : string
                        type of kernel function used to weight observations;
                        available options:
                        'gaussian'
                        'bisquare'
                        'exponential'

        fixed         : boolean
                        True for distance based kernel function and  False for
                        adaptive (nearest neighbor) kernel function (default)

        constant      : boolean
                        True to include intercept (default) in model and False to exclude
                        intercept.

    Attributes
    ----------
        coords        : array-like
                        n*2, collection of n sets of (x,y) coordinates of
                        observatons; also used as calibration locations is
                        'points' is set to None

        y             : array
                        n*1, dependent variable

        X             : array
                        n*k, independent variable, exlcuding the constant

        points        : array-like
                        n*2, collection of n sets of (x,y) coordinates used for
                        calibration locations; default is set to None, which
                        uses every observation as a calibration point 

        bws           : array-like
                        collection of bandwidth values consisting of either a distance or N
                        nearest neighbors; user specified or obtained using
                        Sel_BW with fb=True. Order of values should the same as
                        the order of columns associated with X
        XB            : array
                        n*k, product of temporary X and params obtained as through-put
                        from the backfitting algorithm used to select flexible
                        bandwidths; product of the Sel_BW class
        err           : array
                        n*1, temporary residuals associated with the predicted values from
                        the backfitting algorithm used to select flexible
                        bandwidths; product of the Sel_BW class

        family        : family object
                        underlying probability model; provides
                        distribution-specific calculations

        offset        : array 
                        n*1, the offset variable at the ith location. For Poisson model
                        this term is often the size of the population at risk or
                        the expected size of the outcome in spatial epidemiology
                        Default is None where Ni becomes 1.0 for all locations

        y_fix         : array 
                        n*1, the fixed intercept value of y; default is None

        sigma2_v1     : boolean
                        specify sigma squared, True to use n as denominator;
                        default is False which uses n-k

        kernel        : string
                        type of kernel function used to weight observations;
                        available options:
                        'gaussian'
                        'bisquare'
                        'exponential'

        fixed         : boolean
                        True for distance based kernel function and  False for
                        adaptive (nearest neighbor) kernel function (default)

        constant      : boolean
                        True to include intercept (default) in model and False to exclude
                        intercept.


    Examples
    -------
    TODO

    """
    def __init__(self, coords, y, X, bws, XB, err, family=Gaussian(), offset=None,
            y_fix=None, sigma2_v1=False, kernel='bisquare', fixed=False,
            constant=True):
        """
        Initialize class
        """
        self.coords = coords
        self.y = y
        self.X = X
        self.XB = XB
        self.err = err
        self.bws = bws
        self.family = family
        self.offset = offset
        self.y_fix = y_fix
        self.sigma2_v1 = sigma2_v1
        self.kernel = kernel
        self.fixed = fixed
        self.constant = constant

    def fit(self, ini_params=None, tol=1.0e-5, max_iter=20, solve='iwls'):
        """
        Method that fits a model with a particular estimation routine.

        Parameters
        ----------

        ini_betas     : array
                        k*1, initial coefficient values, including constant.
                        Default is None, which calculates initial values during
                        estimation
        tol:            float
                        Tolerence for estimation convergence
        max_iter      : integer
                        Maximum number of iterations if convergence not
                        achieved
        solve         : string
                        Technique to solve MLE equations.
                        'iwls' = iteratively (re)weighted least squares (default)

        """
        params = np.zeros_like(self.X)
        err = self.err
        for i, bw in enumerate(self.bws):
            W = self._build_W(self.fixed, self.kernel, self.coords, bw)
            X = self.X[:,i].reshape((-1,1))
            y = self.XB[:,i].reshape((-1,1)) + err
            model = GWR(self.coords, y, X, bw, self.family, self.offset,
                    self.y_fix, self.sigma2_v1, self.kernel, self.fixed, self.constant)
            results = model.fit(ini_params, tol, max_iter, solve)
            params[:,i] = results.params.flatten()
            err = results.u
        return FBGWRResults(self, params)

class FBGWRResults(object):
    """
    Parameters
    ----------
        model         : GWR object
                        pointer to FBGWR object with estimation parameters

        params        : array
                        n*k, estimated coefficients

    Attributes
    ----------
        model         : GWR Object
                        points to FBGWR object for which parameters have been
                        estimated

        params        : array
                        n*k, parameter estimates

        predy         : array
                        n*1, predicted value of y

        y             : array
                        n*1, dependent variable

        X             : array
                        n*k, independent variable, including constant

        u             : array
                        n*1, residuals

        utu           : scalar
                        residual sum of sqaures

    Examples
    -------
    TODO

    """
    def __init__(self, model, params):
        """
        Initialize class
        """
        self.model = model
        self.params = params
        self.X = model.X
        self.y = model.y
        self._cache = {}
        
    @cache_readonly
    def predy(self):
        return np.sum(np.multiply(self.params, self.X), axis=1).reshape((-1,1))

    @cache_readonly
    def u(self):
        return (self.y - self.predy).reshape((-1,1))

    @cache_readonly
    def utu(self):
        return np.dot(self.u.flatten(), self.u.flatten().T)
>>>>>>> 8c94ce46
<|MERGE_RESOLUTION|>--- conflicted
+++ resolved
@@ -258,13 +258,8 @@
         model               : GWR object
                             pointer to GWR object with estimation parameters
 
-<<<<<<< HEAD
-        betas               : array
-                            k*1, estimared coefficients
-=======
-        params        : array
-                        n*k, estimated coefficients
->>>>>>> 8c94ce46
+        params              : array
+                              n*k, estimated coefficients
 
         predy               : array
                               n*1, predicted y values
@@ -285,13 +280,8 @@
                               points to GWR object for which parameters have been
                               estimated
 
-<<<<<<< HEAD
-        betas               : array
+        params              : array
                               n*k, parameter estimates
-=======
-        params        : array
-                        n*k, parameter estimates
->>>>>>> 8c94ce46
 
         predy               : array
                               n*1, predicted value of y
@@ -710,7 +700,6 @@
         tvalues[subset] = 0
         return tvalues
 
-<<<<<<< HEAD
     @cache_readonly
     def df_model(self):
         return self.n - self.tr_S
@@ -782,7 +771,7 @@
     @cache_readonly
     def pvalues(self):
         raise NotImplementedError('Not implemented for GWR')
-=======
+
 class FBGWR(GWR):
     """
     Parameters
@@ -827,9 +816,6 @@
                         the expected size of the outcome in spatial epidemiology
                         Default is None where Ni becomes 1.0 for all locations
 
-        y_fix         : array 
-                        n*1, the fixed intercept value of y; default is None
-
         sigma2_v1     : boolean
                         specify sigma squared, True to use n as denominator;
                         default is False which uses n-k
@@ -891,9 +877,6 @@
                         the expected size of the outcome in spatial epidemiology
                         Default is None where Ni becomes 1.0 for all locations
 
-        y_fix         : array 
-                        n*1, the fixed intercept value of y; default is None
-
         sigma2_v1     : boolean
                         specify sigma squared, True to use n as denominator;
                         default is False which uses n-k
@@ -920,8 +903,7 @@
 
     """
     def __init__(self, coords, y, X, bws, XB, err, family=Gaussian(), offset=None,
-            y_fix=None, sigma2_v1=False, kernel='bisquare', fixed=False,
-            constant=True):
+           sigma2_v1=False, kernel='bisquare', fixed=False, constant=True):
         """
         Initialize class
         """
@@ -933,7 +915,6 @@
         self.bws = bws
         self.family = family
         self.offset = offset
-        self.y_fix = y_fix
         self.sigma2_v1 = sigma2_v1
         self.kernel = kernel
         self.fixed = fixed
@@ -967,45 +948,45 @@
             X = self.X[:,i].reshape((-1,1))
             y = self.XB[:,i].reshape((-1,1)) + err
             model = GWR(self.coords, y, X, bw, self.family, self.offset,
-                    self.y_fix, self.sigma2_v1, self.kernel, self.fixed, self.constant)
+                    self.sigma2_v1, self.kernel, self.fixed, self.constant)
             results = model.fit(ini_params, tol, max_iter, solve)
             params[:,i] = results.params.flatten()
-            err = results.u
+            err = results.resid_response.reshape((-1,1))
         return FBGWRResults(self, params)
 
 class FBGWRResults(object):
     """
     Parameters
     ----------
-        model         : GWR object
-                        pointer to FBGWR object with estimation parameters
-
-        params        : array
-                        n*k, estimated coefficients
+        model               : GWR object
+                              pointer to FBGWR object with estimation parameters
+
+        params              : array
+                              n*k, estimated coefficients
 
     Attributes
     ----------
-        model         : GWR Object
-                        points to FBGWR object for which parameters have been
-                        estimated
-
-        params        : array
-                        n*k, parameter estimates
-
-        predy         : array
-                        n*1, predicted value of y
-
-        y             : array
-                        n*1, dependent variable
-
-        X             : array
-                        n*k, independent variable, including constant
-
-        u             : array
-                        n*1, residuals
-
-        utu           : scalar
-                        residual sum of sqaures
+        model               : GWR Object
+                              points to FBGWR object for which parameters have been
+                              estimated
+
+        params              : array
+                              n*k, parameter estimates
+
+        predy               : array
+                              n*1, predicted value of y
+
+        y                   : array
+                              n*1, dependent variable
+
+        X                   : array
+                              n*k, independent variable, including constant
+
+                            : array
+        resid_response        n*1, residuals of response
+
+        resid_ss            : scalar
+                              residual sum of sqaures
 
     Examples
     -------
@@ -1027,10 +1008,10 @@
         return np.sum(np.multiply(self.params, self.X), axis=1).reshape((-1,1))
 
     @cache_readonly
-    def u(self):
+    def resid_response(self):
         return (self.y - self.predy).reshape((-1,1))
 
     @cache_readonly
-    def utu(self):
-        return np.dot(self.u.flatten(), self.u.flatten().T)
->>>>>>> 8c94ce46
+    def resid_ss(self):
+        u = self.resid_response.flatten()
+        return np.dot(u, u.T)