--- conflicted
+++ resolved
@@ -16,11 +16,7 @@
 __author__ = ("Stefanie Lumnitz <stefanie.lumitz@gmail.com>")
 
 
-<<<<<<< HEAD
-def plot_spatial_weights(w, gdf=None, da=None, indexed_on=None, ax=None,
-=======
 def plot_spatial_weights(w, gdf=None, data=None, indexed_on=None, ax=None,
->>>>>>> 28f5da13
                          figsize=(10, 10), node_kws=None, edge_kws=None,
                          nonplanar_edge_kws=None):
     """
@@ -33,13 +29,6 @@
     ----------
     w : libpysal.W or libpysal.WSP object
         Values of libpysal weights object.
-<<<<<<< HEAD
-    gdf : geopandas dataframe
-        The original shapes whose topological relations are
-        modelled in W.
-    da : xarray.DataArray
-        Input 2D or 3D DataArray with shape=(layer, lat, lon)
-=======
     gdf : geopandas.GeoDataFrame
         The original shapes whose topological relations
         are modelled in W/ WSP.
@@ -47,7 +36,6 @@
         The original shapes or raster, 2D or 3D DataArray with
         shape=(layer, lat, lon), whose topological relations
         are modelled in W/ WSP.
->>>>>>> 28f5da13
     indexed_on : str, optional
         Column of gdf which the weights object uses as an index.
         Default =None, so the geodataframe's index is used.
@@ -146,29 +134,6 @@
     segments = []
     non_planar_segments = []
 
-<<<<<<< HEAD
-    if hasattr(w, 'index'):
-        if gdf is None and da is not None:
-            import geopandas as gpd
-            from shapely.geometry import Polygon
-
-            def _buildPoly(df, x, y, res):
-                geometry = Polygon(
-                    [(df[x]-res[0], df[y]-res[1]),
-                     (df[x]+res[0], df[y]-res[1]),
-                     (df[x]+res[0], df[y]+res[1]),
-                     (df[x]-res[0], df[y]+res[1])])
-                return geometry
-
-            index = w.index
-            df = index.to_frame(False)
-            y, x = da.dims[-2:]
-            res = np.empty(2)
-            res[0] = (max(da[x].values)-min(da[x].values))/(da.shape[-1]*2)
-            res[1] = (max(da[y].values)-min(da[y].values))/(da.shape[-2]*2)
-            df["geometry"] = df.apply(_buildPoly, x=x, y=y, res=res, axis=1)
-            gdf = gpd.GeoDataFrame(df)
-=======
     # test if data is not a GeoDataFrame, to avoid xarray import
     if gdf is None and not isinstance(data, gpd.GeoDataFrame):
         from shapely.geometry import Polygon
@@ -195,7 +160,6 @@
         res[1] = (max(data[y].values)-min(data[y].values))/(data.shape[-2]*2)
         df["geometry"] = df.apply(_buildPoly, x=x, y=y, res=res, axis=1)
         gdf = gpd.GeoDataFrame(df)
->>>>>>> 28f5da13
 
         centroids_shp = gdf.centroid.values
         sparse = w.sparse
@@ -211,12 +175,9 @@
                     segments.append([origin, dest])
 
     else:
-<<<<<<< HEAD
-=======
         if isinstance(data, gpd.GeoDataFrame):
             gdf = data
         
->>>>>>> 28f5da13
         centroids_shp = gdf.centroid.values
         if indexed_on is not None:
             dict_index = dict(zip(gdf[indexed_on].values, range(len(gdf))))
@@ -227,12 +188,8 @@
                 origin = np.array(centroids_shp[dict_index[idx]].coords)[0]
                 for jdx in w.neighbors[idx]:
                     dest = np.array(centroids_shp[dict_index[jdx]].coords)[0]
-<<<<<<< HEAD
-                    if (idx in node_has_nonplanar_join) and (jdx in w.non_planar_joins[idx]):
-=======
                     if (idx in node_has_nonplanar_join) and (
                         jdx in w.non_planar_joins[idx]):
->>>>>>> 28f5da13
                         # This is a non-planar edge
                         non_planar_segments.append([origin, dest])
                     else:
@@ -247,12 +204,8 @@
                 for j in w.neighbors[idx]:
                     jdx = w.id2i[j]
                     dest = np.array(centroids_shp[jdx].coords)[0]
-<<<<<<< HEAD
-                    if (idx in node_has_nonplanar_join) and (jdx in w.non_planar_joins[idx]):
-=======
                     if (idx in node_has_nonplanar_join) and (
                         jdx in w.non_planar_joins[idx]):
->>>>>>> 28f5da13
                         # This is a non-planar edge
                         non_planar_segments.append([origin, dest])
                     else:
@@ -272,11 +225,7 @@
     segs_plot = LineCollection(np.array(segments), **edge_kws)
     ax.add_collection(segs_plot)
     ax.add_collection(non_planar_segs_plot)
-<<<<<<< HEAD
-    if da is None:
-=======
     if isinstance(data, gpd.GeoDataFrame):
->>>>>>> 28f5da13
         ax.set_axis_off()
     ax.set_aspect('equal')
     return fig, ax